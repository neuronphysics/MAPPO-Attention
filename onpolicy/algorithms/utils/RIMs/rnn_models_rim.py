import torch.nn as nn
import torch
from utilities.attention_rim import MultiHeadAttention
from utilities.layer_conn_attention import LayerConnAttention
from utilities.BlockLSTM import BlockLSTM
import random
import time
from utilities.GroupLinearLayer import GroupLinearLayer
from utilities.sparse_grad_attn import blocked_grad

from .blocks_core_rim import BlocksCore

class RNNModel(nn.Module):
    """Container module with an encoder, a recurrent module, and a decoder."""

    def __init__(self, rnn_type, ntoken, ninp, nhid, nlayers, dropout=0.5, tie_weights=False, use_cudnn_version=True,
                 use_adaptive_softmax=False, cutoffs=None, discrete_input=False, num_blocks=[6], topk=[4], do_gru=False,
                 use_inactive=False, blocked_grad=False, step_att=True,  layer_dilation = -1, block_dilation = -1, num_modules_read_input=2,
                 num_rules = 0, rule_time_steps = 0, application_option = 3, attention_out=340, version=1, rule_selection = 'gumble'):

        super(RNNModel, self).__init__()

        self.topk = topk
        #print('Top k Blocks: ', topk)

        self.use_cudnn_version = use_cudnn_version
        self.drop = nn.Dropout(dropout)

        #print('Number of Inputs, ninp: ', ninp)
        if discrete_input:
            self.encoder = nn.Embedding(ntoken, ninp)
        else:
            self.encoder = nn.Linear(ntoken, ninp)

        self.num_blocks = num_blocks
        #print('Number of Blocks: ', self.num_blocks)

        self.nhid = nhid
        #print('Dimensions of Hidden Layers: ', nhid)

        self.discrete_input = discrete_input
        self.sigmoid = nn.Sigmoid()
        self.sm = nn.Softmax(dim=1)
        #self.use_dropout = use_dropout

        self.use_inactive = use_inactive
        self.blocked_grad = blocked_grad
        #print('Is the model using inactive blocks for higher representations? ', use_inactive)

        if layer_dilation == -1:
            self.layer_dilation = [1]*nlayers
        else:
            self.layer_dilation = layer_dilation

        if block_dilation == -1:
            self.block_dilation = [1]*nlayers
        else:
            self.block_dilation = block_dilation

        num_blocks_in = [1 for i in topk]

        self.bc_lst = []
        self.dropout_lst = []

        #print("Dropout rate", dropout)

        for i in range(nlayers):
            if i==0:
                if False:
                    self.bc_lst.append(BlocksCore(ninp + nhid[i],nhid[i], num_blocks_in[i], num_blocks[i], topk[i], step_att=step_att, version=version, attention_out=attention_out, do_gru=do_gru, num_modules_read_input=num_modules_read_input, num_rules = num_rules, rule_time_steps = rule_time_steps, application_option = application_option, rule_selection = rule_selection))
                else:
                    self.bc_lst.append(BlocksCore(ninp,nhid[i], num_blocks_in[i], num_blocks[i], topk[i], step_att=step_att, version=version, attention_out=attention_out, do_gru=do_gru, num_modules_read_input=num_modules_read_input, num_rules = num_rules, rule_time_steps = rule_time_steps, application_option = application_option, rule_selection = rule_selection))
            else:
                self.bc_lst.append(BlocksCore(nhid[i-1],nhid[i], num_blocks_in[i], num_blocks[i], topk[i], step_att=step_att, version=version, attention_out=attention_out, do_gru=do_gru, num_modules_read_input=num_modules_read_input, num_rules = num_rules, rule_time_steps = rule_time_steps, application_option = application_option, rule_selection = rule_selection))
        for i in range(nlayers - 1):
            self.dropout_lst.append(nn.Dropout(dropout))

        self.bc_lst = nn.ModuleList(self.bc_lst)
        self.dropout_lst = nn.ModuleList(self.dropout_lst)

        self.use_adaptive_softmax = use_adaptive_softmax
        if False:
            self.decoder = nn.Linear(nhid[-1], ntoken)
            if tie_weights:
                if nhid[-1] != ninp:
                    raise ValueError('When using the tied flag, nhid must be equal to emsize')
                else:
                    self.decoder.weight = self.encoder.weight
        self.init_weights()


        self.transform_src = nn.Linear(nhid[0], nhid[0] // num_blocks[0])

        self.rnn_type = rnn_type
        self.nhid = nhid
        self.nlayers = nlayers
        #print('-------Done Initializing Module----------')

    def init_weights(self):
        initrange = 0.1
        self.encoder.weight.data.uniform_(-initrange, initrange)
        if not self.use_adaptive_softmax and False:
            self.decoder.bias.data.zero_()
            self.decoder.weight.data.uniform_(-initrange, initrange)

    def forward(self, input, hidden, calc_mask=False, message_to_rule_network = None):
        extra_loss = 0.0
        #print(f"rnn_models_rim RNNModel --- size of input before {input.shape}")
        #input= input.permute(0,2,1)
        
        #print(f"rnn_models_rim RNNModel --- size of input before encoder {input.shape}")
        emb = self.drop(self.encoder(input))
        emb = emb.to(input.device) # BEN ADDED
        weighted = None
        attn_vec = None
        #print(f"inside RNNModel RIM --- input {input.shape}, hidden {hidden[0][0].shape} emb {emb.shape}")
        #encoder_final_state = weighted.squeeze(0)
        if True:
            # for loop implementation with RNNCell
            if emb.dim()==2:
               layer_input = emb.unsqueeze(0)
            else:
               layer_input = emb 
            new_hidden = [[] for _ in range(self.nlayers)]
            if calc_mask:
                masks = [[] for _ in range(self.nlayers)]
                sample_masks = [[] for _ in range(self.nlayers)]
            entropy = 0 
            for idx_layer in range(self.nlayers):

                output = []
                t0 = time.time()
                self.bc_lst[idx_layer].blockify_params()
                # hx, cx = hidden[int(idx_layer)][0], hidden[int(idx_layer)][1]
                hx, cx = hidden[int(idx_layer)][0].to(input.device), hidden[int(idx_layer)][1].to(input.device) # BEN REPLACED
                for idx_step in range(layer_input.shape[0]):
                    if idx_step % self.layer_dilation[idx_layer] == 0:
                        if idx_step % self.block_dilation[idx_layer] == 0:
<<<<<<< HEAD
                            print(f"RNNModel class RIM --- hx {hx.shape} {idx_step} emb size : {emb.shape}")

                            hx, cx, mask, entropy_ = self.bc_lst[idx_layer](layer_input[idx_step], hx.to(input.device), cx.to(input.device), idx_step, do_block = True, message_to_rule_network = message_to_rule_network)
=======
                            # print(f"RNNModel class RIM --- hx {hx.shape} {idx_step} emb size : {emb.shape}")
                            # hx, cx, mask, entropy_ = self.bc_lst[idx_layer](layer_input[idx_step], hx.to(input.device), cx.to(input.device), idx_step, do_block = True, message_to_rule_network = message_to_rule_network)
                            hx, cx, mask, entropy_ = self.bc_lst[idx_layer](layer_input[idx_step].to(input.device), hx, cx, idx_step, do_block=True, message_to_rule_network=message_to_rule_network) # BEN REPLACED
>>>>>>> 65d7a25c
                            #RuntimeError: shape '[4, 2, 1, 64]' is invalid for input of size 1024
                            
                            entropy += entropy_
                        else:
                            # hx, cx, mask, entropy_ = self.bc_lst[idx_layer](layer_input[idx_step], hx, cx, idx_step, do_block = False, message_to_rule_network = message_to_rule_network)
                            hx, cx, mask, entropy_ = self.bc_lst[idx_layer](layer_input[idx_step].to(input.device), hx, cx, idx_step, do_block=False, message_to_rule_network=message_to_rule_network) # BEN REPLACED
                            entropy += entropy_
                    if idx_layer < self.nlayers - 1:
                        if self.use_inactive:
                            if self.blocked_grad:
                                bg = blocked_grad()
                                output.append(bg(hx,mask))
                            else:
                                output.append(hx)
                        else:
                            if self.blocked_grad:
                                bg = blocked_grad()
                                output.append((mask)*bg(hx,mask))
                            else:
                                output.append((mask)*hx)
                    else:
                        output.append(hx)


                    if calc_mask:
                        mk = mask.view(mask.size()[0], self.num_blocks[idx_layer], self.nhid[idx_layer] // self.num_blocks[idx_layer])
                        mk = torch.mean(mk, dim=2)
                        sample_masks[idx_layer].append(mk[0])
                        mk = torch.mean(mk, dim=0)
                        masks[idx_layer].append(mk)

                if calc_mask:
                    masks[idx_layer] = torch.stack(masks[idx_layer]).view(input.shape[0],self.num_blocks[idx_layer]).transpose(1,0)
                    sample_masks[idx_layer] = torch.stack(sample_masks[idx_layer]).view(input.shape[0],self.num_blocks[idx_layer]).transpose(1,0)

                output = torch.stack(output)

                if idx_layer < self.nlayers - 1:
                    layer_input = self.dropout_lst[idx_layer](output)
                else:
                    layer_input = output

                new_hidden[idx_layer] = tuple((hx,cx))
            #print(f"RNNModel class RIM again size of hx {hx.shape}")
            hidden = new_hidden
        output = self.drop(output)
        dec = output.view(output.size(0) * output.size(1), self.nhid[-1])
        if False:
            dec = self.decoder(dec)
        #print(f"RNNModel class RIM decoder {dec.shape} out {output.size()}")
        if calc_mask:
            return dec.view(output.size(0), output.size(1), dec.size(1)), hidden, extra_loss, masks, sample_masks, entropy
        else:
            return dec.view(output.size(0), output.size(1), dec.size(1)), hidden, extra_loss, None, None, entropy


    def init_hidden(self, bsz):
        weight = next(self.bc_lst[0].block_lstm.parameters())
        hidden = []
        if True or self.rnn_type == 'LSTM' or self.rnn_type == 'LSTMCell':
            for i in range(self.nlayers):
                hidden.append((weight.new_zeros(bsz, self.nhid[i]),
                    weight.new_zeros(bsz, self.nhid[i])))
            # return (weight.new_zeros(self.nlayers, bsz, self.nhid),
            #         weight.new_zeros(self.nlayers, bsz, self.nhid))
        else:
            for i in range(self.nlayers):
                hidden.append((weight.new_zeros(bsz, self.nhid[i])))

        return hidden<|MERGE_RESOLUTION|>--- conflicted
+++ resolved
@@ -136,15 +136,9 @@
                 for idx_step in range(layer_input.shape[0]):
                     if idx_step % self.layer_dilation[idx_layer] == 0:
                         if idx_step % self.block_dilation[idx_layer] == 0:
-<<<<<<< HEAD
-                            print(f"RNNModel class RIM --- hx {hx.shape} {idx_step} emb size : {emb.shape}")
-
-                            hx, cx, mask, entropy_ = self.bc_lst[idx_layer](layer_input[idx_step], hx.to(input.device), cx.to(input.device), idx_step, do_block = True, message_to_rule_network = message_to_rule_network)
-=======
                             # print(f"RNNModel class RIM --- hx {hx.shape} {idx_step} emb size : {emb.shape}")
                             # hx, cx, mask, entropy_ = self.bc_lst[idx_layer](layer_input[idx_step], hx.to(input.device), cx.to(input.device), idx_step, do_block = True, message_to_rule_network = message_to_rule_network)
                             hx, cx, mask, entropy_ = self.bc_lst[idx_layer](layer_input[idx_step].to(input.device), hx, cx, idx_step, do_block=True, message_to_rule_network=message_to_rule_network) # BEN REPLACED
->>>>>>> 65d7a25c
                             #RuntimeError: shape '[4, 2, 1, 64]' is invalid for input of size 1024
                             
                             entropy += entropy_
